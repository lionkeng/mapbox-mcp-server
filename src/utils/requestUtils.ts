--- conflicted
+++ resolved
@@ -10,8 +10,6 @@
 export function patchGlobalFetch(versionInfo: VersionInfo): {
   'User-Agent': string;
 } {
-<<<<<<< HEAD
-=======
   // Initialize originalFetch if not already done
   if (!originalFetch) {
     if (
@@ -40,21 +38,12 @@
     originalFetch = global.fetch;
   }
 
->>>>>>> 09c43bb7
   const headers = {
     'User-Agent': `${versionInfo.name}/${versionInfo.version} (${versionInfo.branch}, ${versionInfo.tag}, ${versionInfo.sha})`
   };
 
   if (!isPatched) {
-<<<<<<< HEAD
-    // Store original fetch before patching
-    originalFetch = global.fetch;
-
-    // Patch global fetch with version headers
-    global.fetch = async function (
-=======
     const patchedFetch = async function (
->>>>>>> 09c43bb7
       input: string | URL | Request,
       init?: RequestInit
     ): Promise<Response> {
@@ -68,8 +57,6 @@
       return originalFetch(input, modifiedInit);
     };
 
-<<<<<<< HEAD
-=======
     // Patch fetch in the same way we detected it during initialization
     if (
       typeof globalThis !== 'undefined' &&
@@ -82,7 +69,6 @@
     ) {
       global.fetch = patchedFetch;
     }
->>>>>>> 09c43bb7
     isPatched = true;
 
     // Register cleanup to restore original fetch on shutdown
