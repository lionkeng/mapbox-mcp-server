import { z } from 'zod';
import { MapboxApiBasedTool } from '../MapboxApiBasedTool.js';

// Full list of supported categories
const SUPPORTED_CATEGORIES = [
  'services',
  'shopping',
  'food_and_drink',
  'food',
  'health_services',
  'office',
  'restaurant',
  'education',
  'transportation',
  'grocery',
  'apartment_or_condo',
  'place_of_worship',
  'outdoors',
  'school',
  'lodging',
  'financial_services',
  'clothing_store',
  'supermarket',
  'wholesale_store',
  'beauty_store',
  'auto_repair',
  'cafe',
  'salon',
  'bus_stop',
  'government',
  'real_estate_agent',
  'tourist_attraction',
  'park',
  'medical_practice',
  'temple',
  'sports',
  'doctors_office',
  'hotel',
  'fast_food',
  'bank',
  'hairdresser',
  'nightlife',
  'entertainment',
  'pharmacy',
  'bar',
  'church',
  'consulting',
  'farm',
  'coffee',
  'medical_clinic',
  'lawyer',
  'coffee_shop',
  'bakery',
  'repair_shop',
  'fitness_center',
  'dentist',
  'factory',
  'shipping_store',
  'photographer',
  'electronics_shop',
  'home',
  'furniture_store',
  'shopping_mall',
  'atm',
  'car_dealership',
  'historic_site',
  'travel_agency',
  'hospital',
  'insurance_broker',
  'clothing',
  'post_office',
  'advertising_agency',
  'alternative_healthcare',
  'it',
  'gas_station',
  'hospital_unit',
  'hardware_store',
  'monument',
  'phone_store',
  'mosque',
  'parking_lot',
  'commercial',
  'jewelry_store',
  'river',
  'elementary_school',
  'lake',
  'convenience_store',
  'physiotherapist',
  'dessert_shop',
  'psychotherapist',
  'playground',
  'gift_shop',
  'tailor',
  'nongovernmental_organization',
  'bed_and_breakfast',
  'laundry',
  'warehouse',
  'market',
  'shoe_store',
  'car_wash',
  'pet_store',
  'kindergarten',
  'cemetery',
  'sports_club',
  'field',
  'butcher_shop',
  'landscaping',
  'care_services',
  'florist',
  'spa',
  'garden',
  'psychological_services',
  'chiropractor',
  'photo_store',
  'charging_station',
  'car_rental',
  'college',
  'womens_clothing_store',
  'public_transportation_station',
  'internet_cafe',
  'design_studio',
  'mountain',
  'social_club',
  'copyshop',
  'paper_goods_store',
  'ice_cream',
  'liquor_store',
  'art',
  'pizza_restaurant',
  'event_planner',
  'medical_supply_store',
  'employment_agency',
  'museum',
  'community_center',
  'book_store',
  'massage_shop',
  'childcare',
  'nail_salon',
  'teahouse',
  'tobacco_shop',
  'taxi',
  'tax_advisor',
  'veterinarian',
  'mexican_restaurant',
  'event_space',
  'university',
  'studio',
  'assisted_living_facility',
  'medical_laboratory',
  'equipment_rental',
  'hostel',
  'forest',
  'indian_restaurant',
  'driving_school',
  'asian_restaurant',
  'high_school',
  'optician',
  'deli',
  'sports_shop',
  'bicycle_shop',
  'library',
  'arts_and_craft_store',
  'island',
  'department_store',
  'boutique',
  'dance_studio',
  'food_court',
  'diner_restaurant',
  'storage',
  'art_gallery',
  'fashion_accessory_shop',
  'health_food_store',
  'counselling',
  'bridge',
  'tutor',
  'tattoo_parlour',
  'dry_cleaners',
  'motorcycle_dealer',
  'nightclub',
  'fire_station',
  'police_station',
  'yoga_studio',
  'indonesian_restaurant',
  'fabric_store',
  'chinese_restaurant',
  'video_game_store',
  'news_kiosk',
  'music_school',
  'funeral_home',
  'theme_park',
  'breakfast_restaurant',
  'seafood_restaurant',
  'toy_store',
  'buddhist_temple',
  'brunch_restaurant',
  'japanese_restaurant',
  'soccer_field',
  'notary',
  'juice_bar',
  'noodle_restaurant',
  'fishing_store',
  'language_school',
  'government_offices',
  'baby_goods_shop',
  'theatre',
  'university_building',
  'furniture_maker',
  'bus_station',
  'burger_restaurant',
  'townhall',
  'swimming_pool',
  'winery',
  'dormitory',
  'recording_studio',
  'conference_center',
  'charity',
  'campground',
  'taco_shop',
  'pub',
  'snack_bar',
  'nature_reserve',
  'italian_restaurant',
  'music_shop',
  'public_artwork',
  'outdoor_sculpture',
  'laboratory',
  'antique_shop',
  'cinema',
  'music_venue',
  'barbeque_restaurant',
  'garden_store',
  'sandwich_shop',
  'american_restaurant',
  'stadium',
  'tourist_information',
  'waste_transfer_station',
  'recycling_center',
  'tours',
  'canal',
  'tennis_courts',
  'lighting_store',
  'pawnshop',
  'rehabilitation_center',
  'motel',
  'railway_station',
  'psychic',
  'mattress_store',
  'thrift_shop',
  'vape_shop',
  'golf_course',
  'rest_area',
  'radio_studio',
  'locksmith',
  'thai_restaurant',
  'watch_store',
  'labor_union',
  'vacation_rental',
  'bridal_shop',
  'boat_rental',
  'arts_center',
  'video_store',
  'brewery',
  'sushi_restaurant',
  'recreation_center',
  'basketball_court',
  'cobbler',
  'party_store',
  'kitchen_store',
  'shoe_repair',
  'bubble_tea',
  'airport',
  'leather_goods',
  'martial_arts_studio',
  'coworking_space',
  'home_repair',
  'outlet_store',
  'sewing_shop',
  'courthouse',
  'cannabis_dispensary',
  'beach',
  'fair_grounds',
  'pilates_studio',
  'stable',
  'concert_hall',
  'currency_exchange',
  'trade_school',
  'hobby_shop',
  'gymnastics',
  'herbalist',
  'discount_store',
  'donut_shop',
  'casino',
  'carpet_store',
  'frame_store',
  'tanning_salon',
  'karaoke_bar',
  'viewpoint',
  'camera_shop',
  'gun_store',
  'sports_center',
  'marina',
  'buffet_restaurant',
  'animal_shelter',
  'turkish_restaurant',
  'wine_bar',
  'tapas_restaurant',
  'pier',
  'spanish_restaurant',
  'television_studio',
  'korean_restaurant',
  'billiards',
  'vietnamese_restaurant',
  'baseball_field',
  'french_restaurant',
  'waste_disposal',
  'cocktail_bar',
  'picnic_shelter',
  'dog_park',
  'photo_lab',
  'steakhouse',
  'skatepark',
  'bookmaker',
  'resort',
  'fish_and_chips_restaurant',
  'greek_restaurant',
  'cheese_shop',
  'fireworks_store',
  'military_office',
  'sauna',
  'sports_bar',
  'vineyard',
  'beer_bar',
  'hookah_lounge',
  'mediterranean_restaurant',
  'african_restaurant',
  'gastropub',
  'community_college',
  'middle_eastern_restaurant',
  'salad_bar',
  'prison',
  'zoo',
  'racetrack',
  'dam',
  'climbing',
  'climbing_gym',
  'dialysis_center',
  'coffee_roaster',
  'bowling_alley',
  'boxing_gym',
  'emergency_room',
  'hunting_store',
  'synagogue',
  'waterfall',
  'luggage_store',
  'filipino_restaurant',
  'bagel_shop',
  'fishing',
  'cricket_club',
  'light_rail_station',
  'aquarium',
  'hot_dog_stand',
  'german_restaurant',
  'motorsports_store',
  'carribean_restaurant',
  'ice_rink',
  'ski_area',
  'frozen_yogurt_shop',
  'military_base',
  'summer_camp',
  'fishmonger',
  'distillery',
  'embassy',
  'exhibit',
  'treecare',
  'biergarten',
  'ramen_restaurant',
  'fountain',
  'surfboard_store',
  'check_cashing',
  'boat_or_ferry',
  'hunting_area',
  'disc_golf_course',
  'miniature_golf',
  'gay_bar',
  'optometrist',
  'water_park',
  'observatory',
  'cable_car',
  'cave',
  'plaza',
  'lounge',
  'korean_barbeque_restaurant',
  'hawaiian_restaurant',
  'town',
  'portuguese_restaurant',
  'latin_american_restaurant',
  'duty_free_shop',
  'brazilian_restaurant',
  'skydiving_drop_zone',
  'english_restaurant',
  'cuban_restaurant',
  'train',
  'persian_restaurant',
  'rugby_stadium',
  'gluten_free_restaurant',
  'creole_restaurant',
  'trailhead',
  'airport_terminal',
  'carpet_cleaner',
  'tiki_bar',
  'street',
  'intersection',
  'windmill',
  'information_technology_company',
  'bike_rental',
  'food_truck',
  'veterans_service',
  'wings_joint',
  'arcade',
  'outdoors_store',
  'irish_pub',
  'surf_spot',
  'peruvian_restaurant',
  'track',
  'chocolate_shop',
  'soccer_stadium',
  'cruise',
  'mountain_hut',
  'theme_park_attraction',
  'service_area',
  'ski_shop',
  'lighthouse',
  'airport_gate',
  'baseball_stadium',
  'basketball_stadium',
  'football_stadium',
  'go_kart_racing',
  'tech_startup',
  'dive_bar',
  'states_and_municipalities',
  'hockey_stadium',
  'laser_tag',
  'political_party_office',
  'driving_range',
  'stripclub',
  'well',
  'beach_bar',
  'tunnel',
  'waffle_shop',
  'ski_trail',
  'tennis_stadium',
  'boat_launch',
  'meeting_room',
  'rafting_spot',
  'scuba_diving_shop',
  'speakeasy',
  'university_book_store',
  'university_laboratory',
  'zoo_exhibit',
  'chairlift',
  'corporate_amenity',
  'indoor_cycling',
  'racecourse',
  'tree',
  'turkish_coffeehouse',
  'baggage_claim',
  'champagne_bar',
  'planetarium',
  'sake_bar',
  'village',
  'airport_ticket_counter',
  'beer_festival',
  'bus_line',
  'city',
  'country',
  'county',
  'graffiti',
  'hotel_bar',
  'lgbtq_organization',
  'moving_target',
  'neighbourhood',
  'pop_up_shop',
  'railway_platform',
  'road',
  'state',
  'variety_store',
  'whiskey_bar'
].join(', ');

const CategorySearchInputSchema = z.object({
  category: z
    .string()
    .describe(
      `The canonical category ID to search for. Supported categories include: ${SUPPORTED_CATEGORIES}`
    ),
  language: z
    .string()
    .optional()
    .describe(
      'ISO language code for the response (e.g., "en", "es", "fr", "de", "ja")'
    ),
  limit: z
    .number()
    .min(1)
    .max(25)
    .optional()
    .default(10)
    .describe('Maximum number of results to return (1-25)'),
  proximity: z
    .union([
      z.object({
        longitude: z.number().min(-180).max(180),
        latitude: z.number().min(-90).max(90)
      }),
      z.string().transform((val) => {
        // Handle special case of 'ip'
        if (val === 'ip') {
          return 'ip' as const;
        }
        // Handle JSON-stringified object: "{\"longitude\": -82.458107, \"latitude\": 27.937259}"
        if (val.startsWith('{') && val.endsWith('}')) {
          try {
            const parsed = JSON.parse(val);
            if (
              typeof parsed === 'object' &&
              parsed !== null &&
              typeof parsed.longitude === 'number' &&
              typeof parsed.latitude === 'number'
            ) {
              return { longitude: parsed.longitude, latitude: parsed.latitude };
            }
          } catch {
            // Fall back to other formats
          }
        }
        // Handle string that looks like an array: "[-82.451668, 27.942964]"
        if (val.startsWith('[') && val.endsWith(']')) {
          const coords = val
            .slice(1, -1)
            .split(',')
            .map((s) => Number(s.trim()));
          if (coords.length === 2 && !isNaN(coords[0]) && !isNaN(coords[1])) {
            return { longitude: coords[0], latitude: coords[1] };
          }
        }
        // Handle comma-separated string: "-82.451668,27.942964"
        const parts = val.split(',').map((s) => Number(s.trim()));
        if (parts.length === 2 && !isNaN(parts[0]) && !isNaN(parts[1])) {
          return { longitude: parts[0], latitude: parts[1] };
        }
        throw new Error(
          'Invalid proximity format. Expected {longitude, latitude}, "longitude,latitude", or "ip"'
        );
      })
    ])
    .optional()
    .describe(
      'Location to bias results towards. Either coordinate object with longitude and latitude or "ip" for IP-based location'
    ),
  bbox: z
    .object({
      minLongitude: z.number().min(-180).max(180),
      minLatitude: z.number().min(-90).max(90),
      maxLongitude: z.number().min(-180).max(180),
      maxLatitude: z.number().min(-90).max(90)
    })
    .optional()
    .describe('Bounding box to limit results within specified bounds'),
  country: z
    .array(z.string().length(2))
    .optional()
    .describe('Array of ISO 3166 alpha 2 country codes to limit results'),
  poi_category_exclusions: z
    .array(z.string())
    .optional()
    .describe('Array of POI categories to exclude from results'),
  format: z
    .enum(['json_string', 'formatted_text'])
    .optional()
    .default('formatted_text')
    .describe(
      'Output format: "json_string" returns raw GeoJSON data as a JSON string that can be parsed; "formatted_text" returns human-readable text with place names, addresses, and coordinates. Both return as text content but json_string contains parseable JSON data while formatted_text is for display.'
    )
});

export class CategorySearchTool extends MapboxApiBasedTool<
  typeof CategorySearchInputSchema
> {
<<<<<<< HEAD
  name = 'MapboxCategorySearch';
=======
  name = 'category_search_tool';
>>>>>>> 09c43bb7
  description =
    "Return all places that match a category (industry, amenity, or NAICS‑style code). Use when the user asks for a type of place, plural or generic terms like 'museums', 'coffee shops', 'electric‑vehicle chargers', or when the query includes is‑a phrases such as 'any', 'all', 'nearby'. Do not use when a unique name or brand is provided. Supports both JSON and text output formats.";

  constructor() {
    super({ inputSchema: CategorySearchInputSchema });
  }

  private formatGeoJsonToText(geoJsonResponse: any): string {
    if (
      !geoJsonResponse ||
      !geoJsonResponse.features ||
      geoJsonResponse.features.length === 0
    ) {
      return 'No results found.';
    }

    const results = geoJsonResponse.features.map(
      (feature: any, index: number) => {
        const props = feature.properties || {};
        const geom = feature.geometry || {};

        let result = `${index + 1}. `;

        // POI name
        result += `${props.name}`;
        if (props.name_preferred) {
          result += ` (${props.name_preferred})`;
        }

        // Full address
        if (props.full_address) {
          result += `\n   Address: ${props.full_address}`;
        } else if (props.place_formatted) {
          result += `\n   Address: ${props.place_formatted}`;
        }

        // Geographic coordinates
        if (geom.coordinates && Array.isArray(geom.coordinates)) {
          const [lng, lat] = geom.coordinates;
          result += `\n   Coordinates: ${lat}, ${lng}`;
        }

        // Feature type
        if (props.feature_type) {
          result += `\n   Type: ${props.feature_type}`;
        }

        // Category information
        if (props.poi_category && Array.isArray(props.poi_category)) {
          result += `\n   Category: ${props.poi_category.join(', ')}`;
        } else if (props.category) {
          result += `\n   Category: ${props.category}`;
        }

        return result;
      }
    );

    return results.join('\n\n');
  }

  protected async execute(
    input: z.infer<typeof CategorySearchInputSchema>
  ): Promise<{ type: 'text'; text: string }> {
    // Build URL with required parameters
    const url = new URL(
      `${MapboxApiBasedTool.MAPBOX_API_ENDPOINT}search/searchbox/v1/category/${encodeURIComponent(input.category)}`
    );

    // Add access token
    url.searchParams.append(
      'access_token',
      MapboxApiBasedTool.MAPBOX_ACCESS_TOKEN!
    );

    // Add optional parameters
    if (input.language) {
      url.searchParams.append('language', input.language);
    }

    if (input.limit !== undefined) {
      url.searchParams.append('limit', input.limit.toString());
    }

    if (input.proximity) {
      if (input.proximity === 'ip') {
        url.searchParams.append('proximity', 'ip');
      } else {
        const { longitude, latitude } = input.proximity;
        url.searchParams.append('proximity', `${longitude},${latitude}`);
      }
    }

    if (input.bbox) {
      const { minLongitude, minLatitude, maxLongitude, maxLatitude } =
        input.bbox;
      url.searchParams.append(
        'bbox',
        `${minLongitude},${minLatitude},${maxLongitude},${maxLatitude}`
      );
    }

    if (input.country && input.country.length > 0) {
      url.searchParams.append('country', input.country.join(','));
    }

    if (
      input.poi_category_exclusions &&
      input.poi_category_exclusions.length > 0
    ) {
      url.searchParams.append(
        'poi_category_exclusions',
        input.poi_category_exclusions.join(',')
      );
    }

    // Make the request
    const response = await fetch(url.toString());

    if (!response.ok) {
      throw new Error(
        `Failed to search category: ${response.status} ${response.statusText}`
      );
    }

    const data = await response.json();

    if (input.format === 'json_string') {
      return { type: 'text', text: JSON.stringify(data, null, 2) };
    } else {
      return { type: 'text', text: this.formatGeoJsonToText(data) };
    }
  }
}<|MERGE_RESOLUTION|>--- conflicted
+++ resolved
@@ -586,11 +586,7 @@
 export class CategorySearchTool extends MapboxApiBasedTool<
   typeof CategorySearchInputSchema
 > {
-<<<<<<< HEAD
-  name = 'MapboxCategorySearch';
-=======
   name = 'category_search_tool';
->>>>>>> 09c43bb7
   description =
     "Return all places that match a category (industry, amenity, or NAICS‑style code). Use when the user asks for a type of place, plural or generic terms like 'museums', 'coffee shops', 'electric‑vehicle chargers', or when the query includes is‑a phrases such as 'any', 'all', 'nearby'. Do not use when a unique name or brand is provided. Supports both JSON and text output formats.";
 
