--- conflicted
+++ resolved
@@ -82,11 +82,7 @@
 });
 
 export class MatrixTool extends MapboxApiBasedTool<typeof MatrixInputSchema> {
-<<<<<<< HEAD
-  name = 'MapboxMatrix';
-=======
   name = 'matrix_tool';
->>>>>>> 09c43bb7
   description =
     'Calculates travel times and distances between multiple points using Mapbox Matrix API.';
 
