--- conflicted
+++ resolved
@@ -302,11 +302,7 @@
 export class DirectionsTool extends MapboxApiBasedTool<
   typeof DirectionsInputSchema
 > {
-<<<<<<< HEAD
-  name = 'MapboxDirections';
-=======
   name = 'directions_tool';
->>>>>>> 09c43bb7
   description =
     'Fetches directions from Mapbox API based on provided coordinates and direction method.';
 
