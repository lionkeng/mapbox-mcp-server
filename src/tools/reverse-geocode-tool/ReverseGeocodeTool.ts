--- conflicted
+++ resolved
@@ -68,11 +68,7 @@
 export class ReverseGeocodeTool extends MapboxApiBasedTool<
   typeof ReverseGeocodeInputSchema
 > {
-<<<<<<< HEAD
-  name = 'MapboxGeocodingReverse';
-=======
   name = 'reverse_geocode_tool';
->>>>>>> 09c43bb7
   description =
     'Find addresses, cities, towns, neighborhoods, postcodes, districts, regions, and countries around a specified geographic coordinate pair. Converts geographic coordinates (longitude, latitude) into human-readable addresses or place names. Use limit=1 for best results. This tool cannot reverse geocode businesses, landmarks, historic sites, and other points of interest that are not of the types mentioned. Supports both JSON and text output formats.';
 
