import {
  McpServer,
  RegisteredTool
} from '@modelcontextprotocol/sdk/server/mcp';
import { RequestHandlerExtra } from '@modelcontextprotocol/sdk/shared/protocol.js';
import { z, ZodTypeAny } from 'zod';

export const OutputSchema = z.object({
  content: z.array(
    z.union([
      z.object({
        type: z.literal('text'),
        text: z.string()
      }),
      z.object({
        type: z.literal('image'),
        data: z.string(),
        mimeType: z.string()
      })
    ])
  ),
  isError: z.boolean().default(false)
});

export abstract class MapboxApiBasedTool<InputSchema extends ZodTypeAny> {
  abstract readonly name: string;
  abstract readonly description: string;

  readonly inputSchema: InputSchema;
  protected server: McpServer | null = null;

  static get MAPBOX_ACCESS_TOKEN(): string | undefined {
    return process.env.MAPBOX_ACCESS_TOKEN;
  }
  static readonly MAPBOX_API_ENDPOINT =
    process.env.MAPBOX_API_ENDPOINT || 'https://api.mapbox.com/';

  constructor(params: { inputSchema: InputSchema }) {
    this.inputSchema = params.inputSchema;
  }

  /**
   * Validates if a string has the format of a JWT token (header.payload.signature)
   * Docs: https://docs.mapbox.com/api/accounts/tokens/#token-format
   * @param token The token string to validate
   * @returns boolean indicating if the token has valid JWT format
   */
  private isValidJwtFormat(token: string): boolean {
    // JWT consists of three parts separated by dots: header.payload.signature
    const parts = token.split('.');
    if (parts.length !== 3) return false;

    // Check that all parts are non-empty
    return parts.every((part) => part.length > 0);
  }

  /**
   * Validates and runs the tool logic.
   */
  async run(
    rawInput: unknown,
    extra?: RequestHandlerExtra<any, any>
  ): Promise<z.infer<typeof OutputSchema>> {
    try {
      // First check if token is provided via authentication context
      // Check both standard token field and accessToken in extra for compatibility
      // In the streamableHttp, the authInfo is injected into extra from `req.auth`
      // https://github.com/modelcontextprotocol/typescript-sdk/blob/main/src/server/streamableHttp.ts#L405
      const authToken = extra?.authInfo?.token;
      const accessToken = authToken || MapboxApiBasedTool.MAPBOX_ACCESS_TOKEN;
      if (!accessToken) {
        throw new Error(
          'No access token available. Please provide via Bearer auth or MAPBOX_ACCESS_TOKEN env var'
        );
      }

<<<<<<< HEAD
=======
      // Validate that the token has the correct JWT format
      if (!this.isValidJwtFormat(accessToken)) {
        throw new Error('Access token is not in valid JWT format');
      }

>>>>>>> 0bdefdbe
      const input = this.inputSchema.parse(rawInput);
      const result = await this.execute(input, accessToken);

      // Check if result is already a content object (image or text)
      if (
        result &&
        typeof result === 'object' &&
        (result.type === 'image' || result.type === 'text')
      ) {
        return {
          content: [result],
          isError: false
        };
      }

      // Otherwise return as text
      return {
        content: [{ type: 'text', text: JSON.stringify(result) }],
        isError: false
      };
    } catch (error) {
      const errorMessage =
        error instanceof Error ? error.message : String(error);

      this.log(
        'error',
        `${this.name}: Error during execution: ${errorMessage}`
      );

      return {
        content: [
          {
            type: 'text',
            text: errorMessage
          }
        ],
        isError: true
      };
    }
  }

  /**
   * Tool logic to be implemented by subclasses.
   */
  protected abstract execute(
    _input: z.infer<InputSchema>,
    accessToken: string
  ): Promise<any>;

  /**
   * Installs the tool to the given MCP server.
   */
  installTo(server: McpServer): RegisteredTool {
    this.server = server;
    return server.tool(
      this.name,
      this.description,
      (this.inputSchema as unknown as z.ZodObject<any>).shape,
      (args, extra) => this.run(args, extra)
    );
  }

  /**
   * Helper method to send logging messages
   * Gracefully handles HTTP mode where logging is not available
   */
  protected log(
    level: 'debug' | 'info' | 'warning' | 'error',
    data: any
  ): void {
    if (this.server) {
      try {
        // Check if the server has a connected transport
        // In HTTP mode, the transport doesn't support bidirectional communication
        const hasConnectedTransport =
          this.server.server &&
          typeof (this.server.server as any).send === 'function';

        if (hasConnectedTransport) {
          this.server.server.sendLoggingMessage({ level, data });
        }
        // Silently ignore if no connected transport (HTTP mode)
      } catch {
        // Silently ignore all logging errors in HTTP mode
        // This is expected when using HTTP transport instead of WebSocket
      }
    }
  }
}<|MERGE_RESOLUTION|>--- conflicted
+++ resolved
@@ -74,14 +74,11 @@
         );
       }
 
-<<<<<<< HEAD
-=======
       // Validate that the token has the correct JWT format
       if (!this.isValidJwtFormat(accessToken)) {
         throw new Error('Access token is not in valid JWT format');
       }
 
->>>>>>> 0bdefdbe
       const input = this.inputSchema.parse(rawInput);
       const result = await this.execute(input, accessToken);
 
