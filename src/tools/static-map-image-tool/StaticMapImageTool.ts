--- conflicted
+++ resolved
@@ -358,11 +358,7 @@
 export class StaticMapImageTool extends MapboxApiBasedTool<
   typeof StaticMapImageInputSchema
 > {
-<<<<<<< HEAD
-  name = 'MapboxStaticMap';
-=======
   name = 'static_map_image_tool';
->>>>>>> 09c43bb7
   description =
     'Generates a static map image from Mapbox Static Images API. Supports center coordinates, zoom level (0-22), image size (up to 1280x1280), various Mapbox styles, and overlays (markers, paths, GeoJSON). Returns PNG for vector styles, JPEG for raster-only styles.';
 
